--- conflicted
+++ resolved
@@ -43,13 +43,9 @@
 ]
 
 [tool.setuptools]
-<<<<<<< HEAD
-packages = ["interp_embed", "interp_embed.sae", "interp_embed.llm", "interp_embed.utils"]
-=======
 packages = ["interp_embed", "interp_embed.sae", "interp_embed.llm", "interp_embed.utils"]
 
 [dependency-groups]
 dev = [
     "pytest>=9.0.2",
-]
->>>>>>> ecab9fc6
+]